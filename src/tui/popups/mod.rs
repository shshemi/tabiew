pub mod command_palette;
<<<<<<< HEAD
pub mod inline_query;
=======
pub mod help_modal;
>>>>>>> 3e4a9742
pub mod theme_selector;<|MERGE_RESOLUTION|>--- conflicted
+++ resolved
@@ -1,7 +1,4 @@
 pub mod command_palette;
-<<<<<<< HEAD
+pub mod help_modal;
 pub mod inline_query;
-=======
-pub mod help_modal;
->>>>>>> 3e4a9742
 pub mod theme_selector;