use anyhow::anyhow;
use clap::{CommandFactory, Parser};
use polars::frame::DataFrame;
use polars::prelude::Schema;
use ratatui::backend::CrosstermBackend;
use std::fs::{self};
use std::io::{self, IsTerminal};
use std::path::PathBuf;
use std::sync::Arc;
use tabiew::app::App;
use tabiew::args::Args;
use tabiew::handler::event::{Event, EventHandler};
use tabiew::handler::message::Message;
use tabiew::misc::config::Config;
use tabiew::misc::globals::{config, sql};
use tabiew::misc::osc52::flush_osc52_buffer;
use tabiew::misc::paths::{config_path, history_path, theme_path};
use tabiew::misc::type_ext::{UnwrapOrGracefulShutdown, flush_osc52_buffer};
use tabiew::misc::type_inferer::TypeInferer;
use tabiew::misc::vec_map::VecMap;
use tabiew::reader::{BuildReader, Source};
use tabiew::tui::component::{Component, FocusState};
use tabiew::tui::themes::custom::Custom;

use tabiew::tui::{Pane, TableType};
use tabiew::{AppResult, tui};

use tabiew::misc::history::{History, enforce_line_limit};

fn main() {
    // Parse CLI
    let args = {
        let args_os = std::env::args_os();
        // Show help message if no arguments are given and stdin is not piped
        if args_os.len() == 1 && std::io::stdin().is_terminal() {
            return Args::command().print_help().unwrap_or_graceful_shutdown();
        } else {
            Args::parse_from(args_os)
        }
    };

    // generate template file if needed
    for item in args.generate.iter() {
        let (name, path, contents) = match item {
            tabiew::args::GenerateItem::Config => (
                "config",
                config_path()
                    .ok_or(anyhow!("Home directory not found"))
                    .unwrap_or_graceful_shutdown(),
                toml::to_string(&Config::default()).unwrap_or_graceful_shutdown(),
            ),
            tabiew::args::GenerateItem::Theme => (
                "theme",
                theme_path()
                    .ok_or(anyhow!("Home directory not found"))
                    .unwrap_or_graceful_shutdown(),
                toml::to_string(&Custom::default()).unwrap_or_graceful_shutdown(),
            ),
        };
        fs::create_dir_all(
            path.parent()
                .ok_or(anyhow!("Unable to make config dir"))
                .unwrap_or_graceful_shutdown(),
        )
        .unwrap_or_graceful_shutdown();
        if path.exists() {
            println!(
                "{name} file already exists at {}, remove it first before retrying.",
                path.to_str()
                    .ok_or("Invalid path")
                    .unwrap_or_graceful_shutdown()
            )
        } else {
            fs::write(&path, contents).unwrap_or_graceful_shutdown();
            println!(
                "{name} generated at {}",
                path.to_str()
                    .ok_or("Invalid path")
                    .unwrap_or_graceful_shutdown()
            )
        }
    }

    // exit if any template generation
    if !args.generate.is_empty() {
        return;
    }

    if let Some(config_path) = config_path()
        && let Ok(text) = fs::read_to_string(config_path)
    {
        config().load(&text).unwrap_or_graceful_shutdown();
    }

    let type_infer = TypeInferer::from_args(&args);

    // Dataframe loading
    let mut name_dfs = Vec::new();

    // Load multiparts to data frames
    let mut multiparts = VecMap::<Arc<Schema>, (String, DataFrame)>::new();
    for path in args.multiparts.iter() {
        for (name, new_df) in try_read_path(&args, path).unwrap_or_graceful_shutdown() {
            let schema = new_df.schema().clone();
            if let Some((_, df)) = multiparts.get_mut(&schema) {
                df.vstack_mut_owned(new_df).unwrap_or_graceful_shutdown();
            } else {
                multiparts.insert(schema, (name, new_df));
            }
        }
    }
    for (_, (name, mut df)) in multiparts {
        df.as_single_chunk_par();
        type_infer.update(&mut df);
        let name = sql().register(&name, df.clone(), Source::File(name.clone().into()));
        name_dfs.push((name, df));
    }

    // Load files to data frames
    for path in args.files.iter() {
        for (name, mut df) in try_read_path(&args, path).unwrap_or_graceful_shutdown() {
            type_infer.update(&mut df);
            let name = sql().register(&name, df.clone(), Source::File(path.clone()));
            name_dfs.push((name, df))
        }
    }

    if name_dfs.is_empty() {
        for (name, mut df) in args
            .build_reader("")
            .unwrap_or_graceful_shutdown()
            .named_frames(Source::Stdin)
            .unwrap_or_graceful_shutdown()
        {
            type_infer.update(&mut df);
            let name = sql().register(&name, df.clone(), Source::Stdin);
            name_dfs.push((name, df))
        }
    }

    let script = args
        .script
        .map(fs::read_to_string)
        .transpose()
        .unwrap_or_graceful_shutdown()
        .unwrap_or_default();

    let history = history_path()
        .as_ref()
        .map(|path| History::from_file(path.clone()))
        .unwrap_or(History::in_memory());

    let _ = start_tui(name_dfs, script, history);
    if let Some(history_path) = history_path() {
        enforce_line_limit(history_path, 999);
    }
}

fn start_tui(tabs: Vec<(String, DataFrame)>, script: String, history: History) -> AppResult<()> {
    let tabs = tabs
        .into_iter()
        .map(|(name, df)| Pane::new(df, TableType::Name(name)))
        .collect();
    // let keybind = KeyHandler::default();
    let mut app = App::new(tabs, history);

    // Initialize the terminal user interface.
    let mut tui = tui::Terminal::new(
<<<<<<< HEAD
        ratatui::Terminal::new(CrosstermBackend::new(
            #[cfg(target_os = "windows")]
            io::stdout(),
            #[cfg(not(target_os = "windows"))]
            io::stderr(),
        ))?,
=======
        ratatui::Terminal::new(CrosstermBackend::new(io::stdout()))?,
>>>>>>> d206938f
        EventHandler::new(100),
    );
    tui.init()?;

    // Draw once before startup script
    tui.draw(&mut app)?;
    flush_osc52_buffer();

    // Run startup script
    // for line in script.lines().filter(|line| !line.is_empty()) {
    //     let action = parse_into_action(line).unwrap_or_graceful_shutdown();
    //     execute(action, &mut app).unwrap_or_graceful_shutdown();
    // }

    // Main loop
    while app.running() {
        tui.draw(&mut app)?;
        flush_osc52_buffer();

        match tui.events.next()? {
            Event::Tick => app.tick(),
            Event::Key(key_event) => {
                #[cfg(target_os = "windows")]
                {
                    use crossterm::event::KeyEventKind;
                    if matches!(key_event.kind, KeyEventKind::Press | KeyEventKind::Repeat) {
<<<<<<< HEAD
                        let mut action = keybind.action(app.context(), key_event);
                        loop {
                            match execute(action, &mut app) {
                                Ok(Some(next_action)) => action = next_action,
                                Ok(_) => break,
                                Err(err) => {
                                    app.show_error(err);
                                    break;
                                }
                            }
                        }
=======
                        app.handle(key_event);
>>>>>>> d206938f
                    }
                }
                #[cfg(not(target_os = "windows"))]
                {
                    app.handle(key_event);
                }
            }
            Event::Mouse(_) => {}
            Event::Resize(_, _) => {}
        }

        while let Some(action) = Message::dequeue() {
            app.update(&action, FocusState::Focused);
        }
        flush_osc52_buffer();
    }

    // Exit the user interface.
    tui.exit()?;
    Ok(())
}

fn try_read_path(args: &Args, path: &PathBuf) -> AppResult<Box<[(String, DataFrame)]>> {
    let source = Source::File(path.clone());
    let reader = args.build_reader(path)?;
    reader.named_frames(source.clone())
}<|MERGE_RESOLUTION|>--- conflicted
+++ resolved
@@ -166,16 +166,7 @@
 
     // Initialize the terminal user interface.
     let mut tui = tui::Terminal::new(
-<<<<<<< HEAD
-        ratatui::Terminal::new(CrosstermBackend::new(
-            #[cfg(target_os = "windows")]
-            io::stdout(),
-            #[cfg(not(target_os = "windows"))]
-            io::stderr(),
-        ))?,
-=======
         ratatui::Terminal::new(CrosstermBackend::new(io::stdout()))?,
->>>>>>> d206938f
         EventHandler::new(100),
     );
     tui.init()?;
@@ -202,21 +193,7 @@
                 {
                     use crossterm::event::KeyEventKind;
                     if matches!(key_event.kind, KeyEventKind::Press | KeyEventKind::Repeat) {
-<<<<<<< HEAD
-                        let mut action = keybind.action(app.context(), key_event);
-                        loop {
-                            match execute(action, &mut app) {
-                                Ok(Some(next_action)) => action = next_action,
-                                Ok(_) => break,
-                                Err(err) => {
-                                    app.show_error(err);
-                                    break;
-                                }
-                            }
-                        }
-=======
                         app.handle(key_event);
->>>>>>> d206938f
                     }
                 }
                 #[cfg(not(target_os = "windows"))]
